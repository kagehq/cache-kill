--- conflicted
+++ resolved
@@ -79,7 +79,6 @@
 ./target/release/cachekill --npx --stale-days 7 --force  # Surgical - only stale packages
 ```
 
-<<<<<<< HEAD
 ### JavaScript Package Managers usage
 ```bash
 # Include JavaScript package manager caches (npm, pnpm, yarn)
@@ -92,7 +91,6 @@
 ./target/release/cachekill --dry-run --js-pm
 ```
 
-=======
 ## MCP Server
 
 CacheKill includes an MCP server that allows AI assistants to interact with cache management tools programmatically.
@@ -137,7 +135,6 @@
 
 The MCP server is a simple wrapper around the main `cachekill` binary that provides JSON output for AI assistants. It delegates all operations to the main CLI tool, ensuring consistency and reliability.
 
->>>>>>> c73b9161
 ## Supported Languages
 
 - **JavaScript/TypeScript**: `node_modules/`, `.next/`, `.vite/`
